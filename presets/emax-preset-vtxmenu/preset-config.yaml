--- conflicted
+++ resolved
@@ -29,20 +29,8 @@
     video0.bitrate: "4096"
     video0.size: "1280x720"
   
-<<<<<<< HEAD
-  external_files:
-    vtxmenu.ini
-    txprofiles.conf
-    alink_drone
-    alink.conf
-
-     
-  
-    
-=======
 additional_files:
   - vtxmenu.ini
   - txprofiles.conf
   - alink_drone
-  - alink.conf
->>>>>>> 1ea8b748
+  - alink.conf